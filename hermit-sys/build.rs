--- conflicted
+++ resolved
@@ -18,11 +18,7 @@
 
 	if profile == "release" {
 		let _output = Command::new("cargo")
-<<<<<<< HEAD
 			.current_dir(out_dir.clone()+"/rusty-hermit")
-=======
-			.current_dir("../libhermit-rs")
->>>>>>> e47714da
 			.arg("build")
 			.arg("-Z")
 			.arg("build-std=core,alloc")
@@ -33,11 +29,8 @@
 			.expect("Unable to build kernel");
 	} else {
 		let _output = Command::new("cargo")
-<<<<<<< HEAD
 			.current_dir(out_dir.clone()+"/rusty-hermit")
-=======
 			.current_dir("../libhermit-rs")
->>>>>>> e47714da
 			.arg("build")
 			.arg("-Z")
 			.arg("build-std=core,alloc")
