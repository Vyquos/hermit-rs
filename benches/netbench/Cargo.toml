--- conflicted
+++ resolved
@@ -13,15 +13,10 @@
 core_affinity = "0.5.10"
 hdrhist = "^0.5.0"
 
-<<<<<<< HEAD
-[target.'cfg(all(any(target_arch = "x86_64", target_arch = "aarch64"), target_os = "hermit"))'.dependencies]
-hermit-sys = { path = "../../hermit-sys", default-features = false, features = ["smoltcp", "with_submodule", "smp"]}
-=======
 [target.'cfg(all(any(target_arch = "x86_64", target_arch = "aarch64"), target_os = "hermit"))'.dependencies.hermit-sys]
 path = "../../hermit-sys"
 default-features = false
-features = ["pci", "acpi", "smoltcp", "with_submodule"]
->>>>>>> 89c5026a
+features = ["pci", "acpi", "smp", "smoltcp", "with_submodule"]
 
 [[bin]]
 name = "server-bw"
